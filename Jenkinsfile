--- conflicted
+++ resolved
@@ -158,6 +158,10 @@
 
             def buildEnv = docker.build 'realm-core:snapshot'
             def environment = environment()
+            if (buildType.contains('sanitizer')) {
+                environment << 'UNITTEST_THREADS=1'
+                environment << 'UNITTEST_PROGRESS=1'
+            }
             withEnv(environment) {
                 buildEnv.inside {
                     try {
@@ -180,7 +184,6 @@
     }
 }
 
-<<<<<<< HEAD
 def doAndroidBuildInDocker(String abi, String buildType, boolean runTestsInEmulator) {
     def cores = 4
     return {
@@ -236,27 +239,6 @@
                     }
                 }
             }
-=======
-def doBuildInDocker(String command) {
-  return {
-    node('docker') {
-      getArchive()
-
-      def buildEnv = buildDockerEnv('ci/realm-core:snapshot')
-      def environment = environment()
-      if (command.contains('sanitizer')) {
-          environment << 'UNITTEST_THREADS=1'
-          environment << 'UNITTEST_PROGRESS=1'
-      }
-      withEnv(environment) {
-        buildEnv.inside {
-          sh 'sh build.sh config'
-          try {
-            runAndCollectWarnings(script: "sh build.sh ${command} 2>&1")
-          } finally {
-            recordTests(command)
-          }
->>>>>>> dfa4b649
         }
     }
 }
