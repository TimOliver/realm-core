--- conflicted
+++ resolved
@@ -1339,17 +1339,10 @@
                 QueryState<int64_t> qs;
                 bool resume = m_getter1.m_array_ptr->template CompareLeafs<TConditionFunction, act_ReturnFirst>(m_getter2.m_array_ptr, s - m_getter1.m_leaf_start, m_getter1.local_end(end), 0, &qs, CallbackDummy());
 
-<<<<<<< HEAD
                 if (resume)
                     s = m_getter1.m_leaf_end;
                 else
-                    return qs.m_state + m_getter1.m_leaf_start;
-=======
-            if(resume)
-                s = m_getter1.m_leaf_end;
-            else
                 return to_size_t(qs.m_state) + m_getter1.m_leaf_start;
->>>>>>> fc511d50
             } 
             else {
                 // This is for float and double.
