/*************************************************************************
 *
 * TIGHTDB CONFIDENTIAL
 * __________________
 *
 *  [2011] - [2012] TightDB Inc
 *  All Rights Reserved.
 *
 * NOTICE:  All information contained herein is, and remains
 * the property of TightDB Incorporated and its suppliers,
 * if any.  The intellectual and technical concepts contained
 * herein are proprietary to TightDB Incorporated
 * and its suppliers and may be covered by U.S. and Foreign Patents,
 * patents in process, and are protected by trade secret or copyright law.
 * Dissemination of this information or reproduction of this material
 * is strictly forbidden unless prior written permission is obtained
 * from TightDB Incorporated.
 *
 **************************************************************************/
#ifndef TIGHTDB_COLUMN_LINKLIST_HPP
#define TIGHTDB_COLUMN_LINKLIST_HPP

#include <tightdb/column.hpp>
#include <tightdb/column_linkbase.hpp>
#include <tightdb/table.hpp>
#include <tightdb/column_backlink.hpp>
#include <vector>

namespace tightdb {

class LinkView;
typedef util::bind_ptr<LinkView> LinkViewRef;


/// A column of link lists (ColumnLinkList) is a single B+-tree, and the root of
/// the column is the root of the B+-tree. All leaf nodes are single arrays of
/// type Array with the hasRefs bit set.
///
/// The individual values in the column are either refs to Columns containing the
/// row positions in the target table, or in the case where they are empty, a zero
/// ref.
class ColumnLinkList: public ColumnLinkBase, public ArrayParent {
public:
    ColumnLinkList(ref_type ref, ArrayParent* parent = 0, std::size_t ndx_in_parent = 0,
        Allocator& alloc = Allocator::get_default()); // Throws
    ColumnLinkList(Allocator& alloc);  // Throws
    ~ColumnLinkList() TIGHTDB_NOEXCEPT TIGHTDB_OVERRIDE;

    static ref_type create(std::size_t size, Allocator&);

    bool   has_links(std::size_t row_ndx) const TIGHTDB_NOEXCEPT;
    size_t get_link_count(std::size_t row_ndx) const TIGHTDB_NOEXCEPT;

    LinkViewRef get_link_view(std::size_t row_ndx);

    void erase(std::size_t, bool) TIGHTDB_OVERRIDE;
    void move_last_over(std::size_t, std::size_t) TIGHTDB_OVERRIDE;
    void clear() TIGHTDB_OVERRIDE;

    // ColumnLinkBase overrides
    void set_target_table(TableRef table) TIGHTDB_NOEXCEPT TIGHTDB_OVERRIDE;
    TableRef get_target_table() TIGHTDB_NOEXCEPT TIGHTDB_OVERRIDE;
    void set_backlink_column(ColumnBackLink& backlinks) TIGHTDB_NOEXCEPT TIGHTDB_OVERRIDE;

private:
    friend class ColumnBackLink;
    friend class LinkView;

    void do_nullify_link(std::size_t row_ndx, std::size_t old_target_row_ndx);
    void do_update_link(std::size_t row_ndx, std::size_t old_target_row_ndx, std::size_t new_target_row_ndx);

    void unregister_linkview(const LinkView& view);
    ref_type get_row_ref(std::size_t row_ndx) const TIGHTDB_NOEXCEPT;
    void set_row_ref(std::size_t row_ndx, ref_type new_ref);
    void add_backlink(std::size_t target_row, std::size_t source_row);
    void remove_backlink(std::size_t target_row, std::size_t source_row);

    // ArrayParent overrides
    void update_child_ref(std::size_t child_ndx, ref_type new_ref) TIGHTDB_OVERRIDE;
    ref_type get_child_ref(std::size_t child_ndx) const TIGHTDB_NOEXCEPT TIGHTDB_OVERRIDE;
#ifdef TIGHTDB_DEBUG
    // Used only by Array::to_dot().
    std::pair<ref_type, std::size_t>
    get_to_dot_parent(std::size_t ndx_in_parent) const TIGHTDB_OVERRIDE;
#endif

    TableRef m_target_table;
    ColumnBackLink* m_backlinks;
    std::vector<LinkView*> m_views;
};


// Implementation

inline ColumnLinkList::ColumnLinkList(ref_type ref, ArrayParent* parent, std::size_t ndx_in_parent,
                                      Allocator& alloc):
    ColumnLinkBase(ref, parent, ndx_in_parent, alloc), m_backlinks(null_ptr)
{
}

inline ColumnLinkList::ColumnLinkList(Allocator& alloc):
    ColumnLinkBase(Array::type_HasRefs, alloc), m_backlinks(null_ptr)
{
}

inline ref_type ColumnLinkList::create(std::size_t size, Allocator& alloc)
{
    int_fast64_t value = 0;
    return Column::create(Array::type_HasRefs, size, value, alloc); // Throws
}

inline bool ColumnLinkList::has_links(std::size_t row_ndx) const TIGHTDB_NOEXCEPT
{
    ref_type ref = Column::get_as_ref(row_ndx);
    return (ref != 0);
}

inline size_t ColumnLinkList::get_link_count(std::size_t row_ndx) const TIGHTDB_NOEXCEPT
{
    ref_type ref = Column::get_as_ref(row_ndx);
    if (ref == 0) {
        return 0;
    }
    return ColumnBase::get_size_from_ref(ref, get_alloc());
}

<<<<<<< HEAD
inline Column ColumnLinkList::get_ref_column(std::size_t row_ndx)
{
    ref_type ref = Column::get_as_ref(row_ndx);
    TIGHTDB_ASSERT(ref != 0);

    return Column(ref, this, row_ndx, get_alloc());
}

inline size_t ColumnLinkList::get_link(std::size_t row_ndx, std::size_t link_ndx) const
    TIGHTDB_NOEXCEPT
{
    TIGHTDB_ASSERT(link_ndx < get_link_count(row_ndx));
    ref_type ref = Column::get_as_ref(row_ndx);
    Column col(ref, null_ptr, 0, get_alloc());
    return col.get(link_ndx);
}

inline void ColumnLinkList::set_target_table(TableRef table) TIGHTDB_NOEXCEPT
=======
inline void ColumnLinkList::set_target_table(TableRef table)
>>>>>>> 93ea9eaf
{
    TIGHTDB_ASSERT(m_target_table.get() == null_ptr);
    m_target_table = table;
}

inline TableRef ColumnLinkList::get_target_table() TIGHTDB_NOEXCEPT
{
    return m_target_table;
}

inline void ColumnLinkList::set_backlink_column(ColumnBackLink& backlinks) TIGHTDB_NOEXCEPT
{
    m_backlinks = &backlinks;
}

inline void ColumnLinkList::unregister_linkview(const LinkView& view) {
    std::vector<LinkView*>::iterator p = std::find(m_views.begin(), m_views.end(), &view);
    TIGHTDB_ASSERT(p != m_views.end());
    m_views.erase(p);
}

inline ref_type ColumnLinkList::get_row_ref(std::size_t row_ndx) const TIGHTDB_NOEXCEPT
{
    return Column::get_as_ref(row_ndx);
}

inline void ColumnLinkList::set_row_ref(std::size_t row_ndx, ref_type new_ref)
{
    Column::set(row_ndx, new_ref);
}

inline void ColumnLinkList::add_backlink(std::size_t target_row, std::size_t source_row)
{
    m_backlinks->add_backlink(target_row, source_row);
}

inline void ColumnLinkList::remove_backlink(std::size_t target_row, std::size_t source_row)
{
    m_backlinks->remove_backlink(target_row, source_row);
}


} //namespace tightdb

#endif //TIGHTDB_COLUMN_LINKLIST_HPP

<|MERGE_RESOLUTION|>--- conflicted
+++ resolved
@@ -67,7 +67,8 @@
     friend class LinkView;
 
     void do_nullify_link(std::size_t row_ndx, std::size_t old_target_row_ndx);
-    void do_update_link(std::size_t row_ndx, std::size_t old_target_row_ndx, std::size_t new_target_row_ndx);
+    void do_update_link(std::size_t row_ndx, std::size_t old_target_row_ndx,
+                        std::size_t new_target_row_ndx);
 
     void unregister_linkview(const LinkView& view);
     ref_type get_row_ref(std::size_t row_ndx) const TIGHTDB_NOEXCEPT;
@@ -124,28 +125,7 @@
     return ColumnBase::get_size_from_ref(ref, get_alloc());
 }
 
-<<<<<<< HEAD
-inline Column ColumnLinkList::get_ref_column(std::size_t row_ndx)
-{
-    ref_type ref = Column::get_as_ref(row_ndx);
-    TIGHTDB_ASSERT(ref != 0);
-
-    return Column(ref, this, row_ndx, get_alloc());
-}
-
-inline size_t ColumnLinkList::get_link(std::size_t row_ndx, std::size_t link_ndx) const
-    TIGHTDB_NOEXCEPT
-{
-    TIGHTDB_ASSERT(link_ndx < get_link_count(row_ndx));
-    ref_type ref = Column::get_as_ref(row_ndx);
-    Column col(ref, null_ptr, 0, get_alloc());
-    return col.get(link_ndx);
-}
-
 inline void ColumnLinkList::set_target_table(TableRef table) TIGHTDB_NOEXCEPT
-=======
-inline void ColumnLinkList::set_target_table(TableRef table)
->>>>>>> 93ea9eaf
 {
     TIGHTDB_ASSERT(m_target_table.get() == null_ptr);
     m_target_table = table;
