--- conflicted
+++ resolved
@@ -24,12 +24,7 @@
 using namespace std;
 using namespace tightdb;
 
-<<<<<<< HEAD
 ColumnLinkList::~ColumnLinkList() TIGHTDB_NOEXCEPT
-=======
-
-void ColumnLinkList::add_link(size_t row_ndx, size_t target_row_ndx)
->>>>>>> e2d0366c
 {
     // Detach all accessors
     std::vector<LinkView*>::iterator end = m_views.end();
@@ -67,39 +62,38 @@
     m_views.clear();
 }
 
-void ColumnLinkList::move_last_over(std::size_t ndx)
+void ColumnLinkList::move_last_over(size_t target_row_ndx, size_t last_row_ndx)
 {
     // Remove backlinks to the delete row
-    ref_type ref = Column::get_as_ref(ndx);
+    ref_type ref = Column::get_as_ref(target_row_ndx);
     if (ref) {
         const Column linkcol(ref, null_ptr, 0, get_alloc());
         size_t count = linkcol.size();
         for (size_t i = 0; i < count; ++i) {
             size_t old_target_row_ndx = linkcol.get(i);
-            m_backlinks->remove_backlink(old_target_row_ndx, ndx);
+            m_backlinks->remove_backlink(old_target_row_ndx, target_row_ndx);
         }
     }
 
     // Update backlinks to last row to point to its new position
-    size_t last_row_ndx = size()-1;
     ref_type ref2 = Column::get_as_ref(last_row_ndx);
     if (ref2) {
         const Column linkcol(ref2, null_ptr, 0, get_alloc());
         size_t count = linkcol.size();
         for (size_t i = 0; i < count; ++i) {
             size_t old_target_row_ndx = linkcol.get(i);
-            m_backlinks->update_backlink(old_target_row_ndx, last_row_ndx, ndx);
+            m_backlinks->update_backlink(old_target_row_ndx, last_row_ndx, target_row_ndx);
         }
     }
 
     // Do the actual delete and move
-    Column::destroy_subtree(ndx, false);
-    Column::move_last_over(ndx);
+    Column::destroy_subtree(target_row_ndx, false);
+    Column::move_last_over(target_row_ndx, last_row_ndx);
 
     // Detach accessors to the deleted row
     std::vector<LinkView*>::iterator end = m_views.end();
     for (std::vector<LinkView*>::iterator p = m_views.begin(); p != end; ++p) {
-        if ((*p)->m_row_ndx == ndx) {
+        if ((*p)->m_row_ndx == target_row_ndx) {
             (*p)->detach();
             m_views.erase(p);
             break;
@@ -110,7 +104,7 @@
     end = m_views.end();
     for (std::vector<LinkView*>::iterator p = m_views.begin(); p != end; ++p) {
         if ((*p)->m_row_ndx == last_row_ndx) {
-            (*p)->set_parent_row(ndx);
+            (*p)->set_parent_row(target_row_ndx);
             break;
         }
     }
@@ -133,7 +127,6 @@
     Column::destroy_subtree(ndx, false);
     Column::erase(ndx, is_last);
 
-<<<<<<< HEAD
     //TODO: update backlinks
 }
 
@@ -147,19 +140,6 @@
 {
     LinkViewRef links = get_link_view(row_ndx);
     links->do_update_link(old_target_row_ndx, new_target_row_ndx);
-=======
-void ColumnLinkList::move_last_over(size_t target_row_ndx, size_t last_row_ndx)
-{
-    // FIXME: Leaking underlying array nodes here.
-    Column::move_last_over(target_row_ndx, last_row_ndx);
-}
-
-void ColumnLinkList::erase(size_t row_ndx, bool is_last)
-{
-    TIGHTDB_ASSERT(is_last);
-    // FIXME: Leaking underlying array nodes here.
-    Column::erase(row_ndx, is_last);
->>>>>>> e2d0366c
 }
 
 LinkViewRef ColumnLinkList::get_link_view(std::size_t row_ndx)
@@ -173,18 +153,6 @@
             return LinkViewRef(*p);
         }
     }
-<<<<<<< HEAD
-=======
-}
-
-void ColumnLinkList::do_update_link(size_t row_ndx, size_t old_target_row_ndx, size_t new_target_row_ndx)
-{
-    ref_type ref = Column::get_as_ref(row_ndx);
-    Column col(ref, this, row_ndx, get_alloc());
-
-    size_t pos = col.find_first(old_target_row_ndx);
-    TIGHTDB_ASSERT(pos != not_found);
->>>>>>> e2d0366c
 
     LinkView* view = new LinkView(*this, row_ndx);
     m_views.push_back(view);
