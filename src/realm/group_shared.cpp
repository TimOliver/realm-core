--- conflicted
+++ resolved
@@ -381,54 +381,6 @@
 } // anonymous namespace
 
 
-<<<<<<< HEAD
-
-struct SharedGroup::SharedInfo
-{
-    // indicates lock file has valid content, implying that all the following member
-    // variables have been initialized. All member variables, except for the Ringbuffer,
-    // are protected by 'controlmutex', except during initialization, where access is
-    // guarded by the exclusive file lock.
-    bool init_complete;
-
-    // size of critical structures. Must match among all participants in a session
-    uint8_t size_of_mutex;
-    uint8_t size_of_condvar;
-
-    // set when a participant decides to start the daemon, cleared by the daemon
-    // when it decides to exit. Participants check during open() and start the
-    // daemon if running in async mode.
-    bool daemon_started;
-
-    // set by the daemon when it is ready to handle commits. Participants must
-    // wait during open() on 'daemon_becomes_ready' for this to become true.
-    // Cleared by the daemon when it decides to exit.
-    bool daemon_ready; // offset 4
-
-    // Tracks the most recent version number.
-    uint16_t version;
-    uint16_t durability; // offset 8
-    uint16_t free_write_slots;
-
-    // number of participating shared groups:
-    uint32_t num_participants; // offset 12
-
-    // Latest version number. Guarded by the controlmutex (for lock-free access, use
-    // get_current_version() instead)
-    uint64_t latest_version_number; // offset 16
-
-    // Pid of process initiating the session, but only if that process runs with encryption
-    // enabled, zero otherwise. Other processes cannot join a session wich uses encryption,
-    // because interprocess sharing is not supported by our current encryption mechanisms.
-    uint64_t session_initiator_pid;
-
-    uint64_t number_of_versions;
-    EmulatedRobustMutex::SharedPart shared_writemutex;
-#ifdef REALM_ASYNC_DAEMON
-    EmulatedRobustMutex::SharedPart shared_balancemutex;
-#endif
-    EmulatedRobustMutex::SharedPart shared_controlmutex;
-=======
 /// The structure of the contents of the per session `.lock` file. Note that
 /// this file is transient in that it is recreated/reinitialized at the
 /// beginning of every session. A session is any sequence of temporally
@@ -508,10 +460,11 @@
 
     uint64_t number_of_versions; // Offset 32
 
-    RobustMutex writemutex; // Offset 40
-    RobustMutex balancemutex;
-    RobustMutex controlmutex;
->>>>>>> 6f751f18
+    EmulatedRobustMutex::SharedPart shared_writemutex;
+#ifdef REALM_ASYNC_DAEMON
+    EmulatedRobustMutex::SharedPart shared_balancemutex;
+#endif
+    EmulatedRobustMutex::SharedPart shared_controlmutex;
 #ifndef _WIN32
     // FIXME: windows pthread support for condvar not ready
     PlatformSpecificCondVar::SharedPart room_to_write;
@@ -544,7 +497,6 @@
 
 SharedGroup::SharedInfo::SharedInfo(DurabilityLevel dura, Replication::HistoryType hist_type):
 #ifndef _WIN32
-<<<<<<< HEAD
     size_of_mutex(sizeof(shared_writemutex)),
     size_of_condvar(sizeof(room_to_write)),
     shared_writemutex(), // Throws
@@ -552,13 +504,6 @@
     shared_balancemutex(), // Throws
 #endif
     shared_controlmutex() // Throws
-=======
-    size_of_mutex(sizeof writemutex),
-    size_of_condvar(sizeof room_to_write),
-    writemutex(), // Throws
-    balancemutex(), // Throws
-    controlmutex() // Throws
->>>>>>> 6f751f18
 #else
     size_of_mutex(sizeof writemutex),
     size_of_condvar(0),
@@ -622,8 +567,8 @@
                   std::is_same<decltype(session_initiator_pid), uint64_t>::value &&
                   offsetof(SharedInfo, number_of_versions) == 32 &&
                   std::is_same<decltype(number_of_versions), uint64_t>::value &&
-                  offsetof(SharedInfo, writemutex) == 40 &&
-                  std::is_same<decltype(writemutex), RobustMutex>::value,
+                  offsetof(SharedInfo, shared_writemutex) == 40 &&
+                  std::is_same<decltype(shared_writemutex), EmulatedRobustMutex::SharedPart>::value,
                   "Caught layout change requiring SharedInfo file format bumping");
 }
 
@@ -842,20 +787,6 @@
                     continue; // Retry
                 info_size = size_t(file_size);
             }
-<<<<<<< HEAD
-
-            // validate compatible sizes of mutex and condvar types. Sizes
-            // of all other fields are architecture independent, so if condvar
-            // and mutex sizes match, the entire struct matches.
-            if (info->size_of_mutex != sizeof(info->shared_controlmutex))
-                throw IncompatibleLockFile();
-
-#ifndef _WIN32
-            if (info->size_of_condvar != sizeof(info->room_to_write))
-                throw IncompatibleLockFile();
-#endif
-=======
->>>>>>> 6f751f18
         }
 
         // Map the initial section of the SharedInfo file that corresponds to
@@ -865,20 +796,6 @@
         m_file_map.map(m_file, File::access_ReadWrite, info_size, File::map_NoSync);
         File::UnmapGuard fug_1(m_file_map);
         SharedInfo* info = m_file_map.get_addr();
-<<<<<<< HEAD
-
-#ifndef _WIN32
-        m_writemutex.set_shared_part(info->shared_writemutex,m_db_path,"write");
-#ifdef REALM_ASYNC_DAEMON
-        m_balancemutex.set_shared_part(info->shared_balancemutex,m_db_path,"balance");
-#endif
-        m_controlmutex.set_shared_part(info->shared_controlmutex,m_db_path,"control");
-#endif
-
-        // even though fields match wrt alignment and size, there may still be incompatibilities
-        // between implementations, so lets ask one of the mutexes if it thinks it'll work.
-        if (!m_controlmutex.is_valid())
-=======
         static_assert(offsetof(SharedInfo, init_complete) + sizeof SharedInfo::init_complete <= 1,
                       "Unexpected position or size of SharedInfo::init_complete");
         if (info->init_complete == 0)
@@ -899,7 +816,7 @@
         // sizes match, the entire struct matches. The offsets of
         // `size_of_mutex` and `size_of_condvar` are known to be as expected due
         // to the preceeding check in `shared_info_version`.
-        if (info->size_of_mutex != sizeof info->controlmutex)
+        if (info->size_of_mutex != sizeof info->shared_controlmutex)
             throw IncompatibleLockFile();
 #ifndef _WIN32
         if (info->size_of_condvar != sizeof info->room_to_write)
@@ -919,8 +836,18 @@
         // attempt to lock. This cannot be fixed by also unlocking on failure
         // with EOWNERDEAD, because that would mark the mutex as consistent
         // again and prevent us from being notified below.
-        if (!info->controlmutex.is_valid())
->>>>>>> 6f751f18
+
+#ifndef _WIN32
+        m_writemutex.set_shared_part(info->shared_writemutex,m_db_path,"write");
+#ifdef REALM_ASYNC_DAEMON
+        m_balancemutex.set_shared_part(info->shared_balancemutex,m_db_path,"balance");
+#endif
+        m_controlmutex.set_shared_part(info->shared_controlmutex,m_db_path,"control");
+#endif
+
+        // even though fields match wrt alignment and size, there may still be incompatibilities
+        // between implementations, so lets ask one of the mutexes if it thinks it'll work.
+        if (!m_controlmutex.is_valid())
             throw IncompatibleLockFile();
 
         // OK! lock file appears valid. We can now continue operations under the protection
@@ -1067,12 +994,6 @@
             m_daemon_becomes_ready.set_shared_part(info->daemon_becomes_ready,m_db_path,0);
             m_work_to_do.set_shared_part(info->work_to_do,m_db_path,1);
             m_room_to_write.set_shared_part(info->room_to_write,m_db_path,2);
-<<<<<<< HEAD
-=======
-            m_new_commit_available.set_shared_part(info->new_commit_available,m_db_path,3);
-
-#ifdef REALM_ASYNC_DAEMON
->>>>>>> 6f751f18
             // In async mode, we need to make sure the daemon is running and ready:
             if (durability == durability_Async && !is_backend) {
                 while (info->daemon_ready == 0) {
@@ -1297,15 +1218,9 @@
 bool SharedGroup::wait_for_change()
 {
     SharedInfo* info = m_file_map.get_addr();
-<<<<<<< HEAD
     std::lock_guard<EmulatedRobustMutex> lock(m_controlmutex);
-    while (m_readlock.m_version == info->latest_version_number && m_wait_for_change_enabled) {
+    while (m_read_lock.m_version == info->latest_version_number && m_wait_for_change_enabled) {
         m_new_commit_available.wait(m_controlmutex, 0);
-=======
-    RobustLockGuard lock(info->controlmutex, recover_from_dead_write_transact);
-    while (m_read_lock.m_version == info->latest_version_number && m_wait_for_change_enabled) {
-        m_new_commit_available.wait(info->controlmutex, &recover_from_dead_write_transact, 0);
->>>>>>> 6f751f18
     }
     return m_read_lock.m_version != info->latest_version_number;
 }
@@ -1361,18 +1276,12 @@
         ReadLockInfo next_read_lock = m_read_lock;
         {
             // detect if we're the last "client", and if so, shutdown (must be under lock):
-<<<<<<< HEAD
             std::lock_guard<EmulatedRobustMutex> lock2(m_writemutex);
             std::lock_guard<EmulatedRobustMutex> lock(m_controlmutex);
-            grab_latest_readlock(next_readlock, is_same);
-=======
-            RobustLockGuard lock2(info->writemutex, &recover_from_dead_write_transact);
-            RobustLockGuard lock(info->controlmutex, &recover_from_dead_write_transact);
             version_type old_version = next_read_lock.m_version;
             VersionID version_id = VersionID(); // Latest available snapshot
             grab_read_lock(next_read_lock, version_id);
             is_same = (next_read_lock.m_version == old_version);
->>>>>>> 6f751f18
             if (is_same && (shutdown || info->num_participants == 1)) {
 #ifdef REALM_ENABLE_LOGFILE
                 std::cerr << "Daemon exiting nicely" << std::endl << std::endl;
@@ -1907,13 +1816,8 @@
         r_info->readers.use_next();
     }
     {
-<<<<<<< HEAD
         std::lock_guard<EmulatedRobustMutex> lock(m_controlmutex);
-        info->number_of_versions = new_version - readlock_version + 1;
-=======
-        RobustLockGuard lock(info->controlmutex, recover_from_dead_write_transact);
         info->number_of_versions = new_version - oldest_version + 1;
->>>>>>> 6f751f18
         info->latest_version_number = new_version;
 #ifndef _WIN32
         m_new_commit_available.notify_all();
