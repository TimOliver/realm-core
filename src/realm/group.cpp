#include <new>
#include <algorithm>
#include <set>
#include <iostream>
#include <iomanip>
#include <fstream>

#include <realm/util/file_mapper.hpp>
#include <realm/util/memory_stream.hpp>
#include <realm/util/thread.hpp>
#include <realm/impl/destroy_guard.hpp>
#include <realm/utilities.hpp>
#include <realm/exceptions.hpp>
#include <realm/column_linkbase.hpp>
#include <realm/column_backlink.hpp>
#include <realm/group_writer.hpp>
#include <realm/group.hpp>
#include <realm/replication.hpp>

using namespace realm;
using namespace realm::util;

namespace {

class Initialization {
public:
    Initialization()
    {
        realm::cpuid_init();
    }
};

Initialization initialization;
} // anonymous namespace

void Group::upgrade_file_format()
{
#if REALM_NULL_STRINGS == 1
    REALM_ASSERT(is_attached());
    if (m_alloc.get_committed_file_format() >= default_file_format_version)
        return;

    for (size_t t = 0; t < m_tables.size(); t++) {
        TableRef table = get_table(t);
        table->upgrade_file_format();
    }

<<<<<<< HEAD
=======
    m_alloc.set_file_format(default_file_format_version);
>>>>>>> f63d22f3
#endif
}

unsigned char Group::get_file_format() const
{
    return m_alloc.get_committed_file_format();
}


void Group::open(const std::string& file_path, const char* encryption_key, OpenMode mode)
{
    if (is_attached() || m_is_shared)
        throw LogicError(LogicError::wrong_group_state);

    bool read_only = mode == mode_ReadOnly;
    bool no_create = mode == mode_ReadWriteNoCreate;
    bool skip_validate = false;
    bool server_sync_mode = false;
    ref_type top_ref = m_alloc.attach_file(file_path, m_is_shared, read_only, no_create,
                                           skip_validate, encryption_key, server_sync_mode); // Throws

    // Make all dynamically allocated memory (space beyond the attached file) as
    // available free-space.
    reset_free_space_tracking(); // Throws

    SlabAlloc::DetachGuard dg(m_alloc);
    attach(top_ref); // Throws
    dg.release(); // Do not detach allocator from file
}


void Group::open(BinaryData buffer, bool take_ownership)
{
    REALM_ASSERT(buffer.data());

    if (is_attached() || m_is_shared)
        throw LogicError(LogicError::wrong_group_state);

    // FIXME: Why do we have to pass a const-unqualified data pointer
    // to SlabAlloc::attach_buffer()? It seems unnecessary given that
    // the data is going to become the immutable part of its managed
    // memory.
    char* data = const_cast<char*>(buffer.data());
    ref_type top_ref = m_alloc.attach_buffer(data, buffer.size()); // Throws

    // Make all dynamically allocated memory (space beyond the attached file) as
    // available free-space.
    reset_free_space_tracking(); // Throws

    SlabAlloc::DetachGuard dg(m_alloc);
    attach(top_ref); // Throws
    dg.release(); // Do not detach allocator from file
    if (take_ownership)
        m_alloc.own_buffer();
}


Group::~Group() REALM_NOEXCEPT
{
    // If this group accessor is detached at this point in time, it is either
    // because it is SharedGroup::m_group (m_is_shared), or it is a free-stading
    // group accessor that was never successfully opened.
    if (!m_top.is_attached())
        return;

    // Free-standing group accessor

    detach_table_accessors();

    // Just allow the allocator to release all memory in one chunk without
    // having to traverse the entire tree first
    m_alloc.detach();
}


void Group::remap_and_update_refs(ref_type new_top_ref, size_t new_file_size)
{
    size_t old_baseline = m_alloc.get_baseline();

    if (new_file_size > old_baseline) {
        bool addr_changed = m_alloc.remap(new_file_size); // Throws
        // If the file was mapped to a new address, all array accessors must be
        // updated.
        if (addr_changed)
            old_baseline = 0;
    }

    update_refs(new_top_ref, old_baseline);
}


void Group::attach(ref_type top_ref)
{
    REALM_ASSERT(!m_top.is_attached());

    // If this function throws, it must leave the group accesor in a the
    // unattached state.

    m_tables.detach();
    m_table_names.detach();

    bool create_empty_group = (top_ref == 0);
    if (create_empty_group) {
        m_top.create(Array::type_HasRefs); // Throws
        _impl::DeepArrayDestroyGuard dg_top(&m_top);
        {
            m_table_names.create(); // Throws
            _impl::DestroyGuard<ArrayString> dg(&m_table_names);
            m_top.add(m_table_names.get_ref()); // Throws
            dg.release();
        }
        {
            m_tables.create(Array::type_HasRefs); // Throws
            _impl::DestroyGuard<ArrayInteger> dg(&m_tables);
            m_top.add(m_tables.get_ref()); // Throws
            dg.release();
        }
        size_t initial_logical_file_size = sizeof (SlabAlloc::Header);
        m_top.add(1 + 2*initial_logical_file_size); // Throws
        dg_top.release();
    }
    else {
        m_top.init_from_ref(top_ref);
        size_t top_size = m_top.size();
        REALM_ASSERT(top_size == 3 || top_size == 5 || top_size == 7);

        m_table_names.init_from_parent();
        m_tables.init_from_parent();

        // The 3rd slot in m_top is `1 + 2 * logical_file_size`, and the logical
        // file size must never exceed actual file size.
        REALM_ASSERT_3(size_t(m_top.get(2) / 2), <=, m_alloc.get_baseline());
    }
}


void Group::detach() REALM_NOEXCEPT
{
    detach_table_accessors();
    m_table_accessors.clear();

    m_table_names.detach();
    m_tables.detach();
    m_top.detach(); // This marks the group accessor as detached
}


void Group::attach_shared(ref_type new_top_ref, size_t new_file_size)
{
    REALM_ASSERT_3(new_top_ref, <, new_file_size);
    REALM_ASSERT(!is_attached());

    // Make all dynamically allocated memory (space beyond the attached file) as
    // available free-space.
    reset_free_space_tracking(); // Throws

    // Update memory mapping if database file has grown
    if (new_file_size > m_alloc.get_baseline())
        m_alloc.remap(new_file_size); // Throws

    attach(new_top_ref); // Throws

    m_alloc.set_file_format(m_alloc.get_committed_file_format());
}


void Group::detach_table_accessors() REALM_NOEXCEPT
{
    typedef table_accessors::const_iterator iter;
    iter end = m_table_accessors.end();
    for (iter i = m_table_accessors.begin(); i != end; ++i) {
        if (Table* t = *i) {
            typedef _impl::TableFriend tf;
            tf::detach(*t);
            tf::unbind_ref(*t);
        }
    }
}


Table* Group::do_get_table(size_t table_ndx, DescMatcher desc_matcher)
{
    REALM_ASSERT(m_table_accessors.empty() || m_table_accessors.size() == m_tables.size());

    if (table_ndx >= m_tables.size())
        throw LogicError(LogicError::table_index_out_of_range);

    if (m_table_accessors.empty())
        m_table_accessors.resize(m_tables.size()); // Throws

    // Get table accessor from cache if it exists, else create
    Table* table = m_table_accessors[table_ndx];
    if (!table)
        table = create_table_accessor(table_ndx); // Throws

    if (desc_matcher) {
        typedef _impl::TableFriend tf;
        if (desc_matcher && !(*desc_matcher)(tf::get_spec(*table)))
            throw DescriptorMismatch();
    }

    return table;
}


Table* Group::do_get_table(StringData name, DescMatcher desc_matcher)
{
    size_t table_ndx = m_table_names.find_first(name);
    if (table_ndx == not_found)
        return 0;

    Table* table = do_get_table(table_ndx, desc_matcher); // Throws
    return table;
}


Table* Group::do_add_table(StringData name, DescSetter desc_setter, bool require_unique_name)
{
    if (require_unique_name && has_table(name))
        throw TableNameInUse();
    return do_add_table(name, desc_setter); // Throws
}


Table* Group::do_add_table(StringData name, DescSetter desc_setter)
{
    size_t table_ndx = create_table(name); // Throws
    Table* table = create_table_accessor(table_ndx); // Throws
    if (desc_setter)
        (*desc_setter)(*table); // Throws
    return table;
}


Table* Group::do_get_or_add_table(StringData name, DescMatcher desc_matcher,
                                  DescSetter desc_setter, bool* was_added)
{
    Table* table;
    size_t table_ndx = m_table_names.find_first(name);
    if (table_ndx == not_found) {
        table = do_add_table(name, desc_setter); // Throws
    }
    else {
        table = do_get_table(table_ndx, desc_matcher); // Throws
    }
    if (was_added)
        *was_added = (table_ndx == not_found);
    return table;
}


size_t Group::create_table(StringData name)
{
    if (REALM_UNLIKELY(name.size() > max_table_name_length))
        throw LogicError(LogicError::table_name_too_long);

    using namespace _impl;
    typedef TableFriend tf;
    ref_type ref = tf::create_empty_table(m_alloc); // Throws
    size_t ndx = m_tables.size();
    REALM_ASSERT_3(ndx, ==, m_table_names.size());
    m_tables.add(ref); // Throws
    m_table_names.add(name); // Throws

    // Need slot for table accessor
    if (!m_table_accessors.empty())
        m_table_accessors.push_back(0); // Throws

    if (Replication* repl = m_alloc.get_replication())
        repl->insert_group_level_table(ndx, ndx, name); // Throws

    return ndx;
}


Table* Group::create_table_accessor(size_t table_ndx)
{
    REALM_ASSERT(m_table_accessors.empty() || table_ndx < m_table_accessors.size());

    if (m_table_accessors.empty())
        m_table_accessors.resize(m_tables.size()); // Throws

    // Whenever a table has a link column, the column accessor must be set up to
    // refer to the target table accessor, so the target table accessor needs to
    // be created too, if it does not already exist. This, of course, applies
    // recusively, and it applies to the opposide direction of links too (from
    // target side to origin side). This means that whenever we create a table
    // accessor, we actually need to create the entire cluster of table
    // accessors, that is reachable in zero or more steps along links, or
    // backwards along links.
    //
    // To be able to do this, and to handle the cases where the link
    // relathionship graph contains cycles, each table accessor need to be
    // created in the following steps:
    //
    //  1) Create table accessor, but skip creation of column accessors
    //  2) Register incomplete table accessor in group accessor
    //  3) Mark table accessor
    //  4) Create column accessors
    //  5) Unmark table accessor
    //
    // The marking ensures that the establsihment of the connection between link
    // and backlink column accessors is postponed until both column accessors
    // are created. Infinite recursion due to cycles is prevented by the early
    // registration in the group accessor of inclomplete table accessors.

    typedef _impl::TableFriend tf;
    ref_type ref = m_tables.get_as_ref(table_ndx);
    Table* table = tf::create_incomplete_accessor(m_alloc, ref, this, table_ndx); // Throws

    // The new accessor cannot be leaked, because no exceptions can be throws
    // before it becomes referenced from `m_column_accessors`.

    // Increase reference count from 0 to 1 to make the group accessor keep
    // the table accessor alive. This extra reference count will be revoked
    // during destruction of the group accessor.
    tf::bind_ref(*table);

    tf::mark(*table);
    m_table_accessors[table_ndx] = table;
    tf::complete_accessor(*table); // Throws
    tf::unmark(*table);
    return table;
}


void Group::remove_table(StringData name)
{
    REALM_ASSERT(is_attached());
    size_t table_ndx = m_table_names.find_first(name);
    if (table_ndx == not_found)
        throw NoSuchTable();
    remove_table(table_ndx); // Throws
}


void Group::remove_table(size_t table_ndx)
{
    REALM_ASSERT(is_attached());
    TableRef table = get_table(table_ndx);

    // In principle we could remove a table even if it is the target of link
    // columns of other tables, however, to do that, we would have to
    // automatically remove the "offending" link columns from those other
    // tables. Such a behaviour is deemed too obscure, and we shall therefore
    // require that a removed table does not contain foreigh origin backlink
    // columns.
    typedef _impl::TableFriend tf;
    if (tf::is_cross_table_link_target(*table))
        throw CrossTableLinkTarget();

    // There is no easy way for Group::TransactAdvancer to handle removal of
    // tables that contain foreign target table link columns, because that
    // involves removal of the corresponding backlink columns. For that reason,
    // we start by removing all columns, which will generate individual
    // replication instructions for each column removal with sufficient
    // information for Group::TransactAdvancer to handle them.
    size_t n = table->get_column_count();
    for (size_t i = n; i > 0; --i)
        table->remove_column(i-1);

    ref_type ref = m_tables.get(table_ndx);

    // If the specified table is not the last one, it will be removed by moving
    // that last table to the index of the removed one. The movement of the last
    // table requires link column adjustments.
    size_t last_ndx = m_tables.size() - 1;
    if (last_ndx != table_ndx) {
        TableRef last_table = get_table(last_ndx);
        const Spec& last_spec = tf::get_spec(*last_table);
        size_t last_num_cols = last_spec.get_column_count();
        std::set<Table*> opposite_tables;
        for (size_t i = 0; i < last_num_cols; ++i) {
            Table* opposite_table;
            ColumnType type = last_spec.get_column_type(i);
            if (tf::is_link_type(type)) {
                ColumnBase& col = tf::get_column(*last_table, i);
                REALM_ASSERT(dynamic_cast<LinkColumnBase*>(&col));
                LinkColumnBase& link_col = static_cast<LinkColumnBase&>(col);
                opposite_table = &link_col.get_target_table();
            }
            else if (type == col_type_BackLink) {
                ColumnBase& col = tf::get_column(*last_table, i);
                REALM_ASSERT(dynamic_cast<BacklinkColumn*>(&col));
                BacklinkColumn& backlink_col = static_cast<BacklinkColumn&>(col);
                opposite_table = &backlink_col.get_origin_table();
            }
            else {
                continue;
            }
            opposite_tables.insert(opposite_table); // Throws
        }
        typedef std::set<Table*>::const_iterator iter;
        iter end = opposite_tables.end();
        for (iter i = opposite_tables.begin(); i != end; ++i) {
            Table* table_2 = *i;
            Spec& spec_2 = tf::get_spec(*table_2);
            size_t num_cols_2 = spec_2.get_column_count();
            for (size_t col_ndx_2 = 0; col_ndx_2 < num_cols_2; ++col_ndx_2) {
                ColumnType type_2 = spec_2.get_column_type(col_ndx_2);
                if (type_2 == col_type_Link || type_2 == col_type_LinkList ||
                    type_2 == col_type_BackLink) {
                    size_t table_ndx_2 = spec_2.get_opposite_link_table_ndx(col_ndx_2);
                    if (table_ndx_2 == last_ndx)
                        spec_2.set_opposite_link_table_ndx(col_ndx_2, table_ndx); // Throws
                }
            }
        }
        m_tables.set(table_ndx, m_tables.get(last_ndx)); // Throws
        m_table_names.set(table_ndx, m_table_names.get(last_ndx)); // Throws
        tf::set_ndx_in_parent(*last_table, table_ndx);
    }

    m_tables.erase(last_ndx); // Throws
    m_table_names.erase(last_ndx); // Throws

    m_table_accessors[table_ndx] = m_table_accessors[last_ndx];
    m_table_accessors.pop_back();
    tf::detach(*table);
    tf::unbind_ref(*table);

    // Destroy underlying node structure
    Array::destroy_deep(ref, m_alloc);

    if (Replication* repl = m_alloc.get_replication())
        repl->erase_group_level_table(table_ndx, last_ndx+1); // Throws
}


void Group::rename_table(StringData name, StringData new_name, bool require_unique_name)
{
    REALM_ASSERT(is_attached());
    size_t table_ndx = m_table_names.find_first(name);
    if (table_ndx == not_found)
        throw NoSuchTable();
    rename_table(table_ndx, new_name, require_unique_name); // Throws
}


void Group::rename_table(size_t table_ndx, StringData new_name, bool require_unique_name)
{
    REALM_ASSERT(is_attached());
    REALM_ASSERT_3(m_tables.size(), ==, m_table_names.size());
    if (table_ndx >= m_tables.size())
        throw LogicError(LogicError::table_index_out_of_range);
    if (require_unique_name && has_table(new_name))
        throw TableNameInUse();
    m_table_names.set(table_ndx, new_name);
    if (Replication* repl = m_alloc.get_replication())
        repl->rename_group_level_table(table_ndx, new_name); // Throws
}


class Group::DefaultTableWriter: public Group::TableWriter {
public:
    DefaultTableWriter(const Group& group):
        m_group(group)
    {
    }
    size_t write_names(_impl::OutputStream& out) override
    {
        return m_group.m_table_names.write(out); // Throws
    }
    size_t write_tables(_impl::OutputStream& out) override
    {
        return m_group.m_tables.write(out); // Throws
    }
private:
    const Group& m_group;
};

void Group::write(std::ostream& out, bool pad) const
{
    write(out, pad, 0);
}

void Group::write(std::ostream& out, bool pad, uint_fast64_t version_number) const
{
    REALM_ASSERT(is_attached());
    DefaultTableWriter table_writer(*this);
    write(out, table_writer, pad, version_number); // Throws
}

void Group::write(const std::string& path, const char* encryption_key) const
{
    write(path, encryption_key, 0);
}

void Group::write(const std::string& path, const char* encryption_key, uint_fast64_t version_number) const
{
    File file;
    int flags = 0;
    file.open(path, File::access_ReadWrite, File::create_Must, flags);
    file.set_encryption_key(encryption_key);
    File::Streambuf streambuf(&file);
    std::ostream out(&streambuf);
    write(out, encryption_key != 0, version_number);
}


BinaryData Group::write_to_mem() const
{
    REALM_ASSERT(is_attached());

    // Get max possible size of buffer
    //
    // FIXME: This size could potentially be vastly bigger that what
    // is actually needed.
    size_t max_size = m_alloc.get_total_size();

    char* buffer = static_cast<char*>(malloc(max_size)); // Throws
    if (!buffer)
        throw std::bad_alloc();
    try {
        MemoryOutputStream out; // Throws
        out.set_buffer(buffer, buffer + max_size);
        write(out); // Throws
        size_t size = out.size();
        return BinaryData(buffer, size);
    }
    catch (...) {
        free(buffer);
        throw;
    }
}


void Group::write(std::ostream& out, TableWriter& table_writer,
                  bool pad_for_encryption, uint_fast64_t version_number)
{
    _impl::OutputStream out_2(out);

    // Write the file header
    const char* data = reinterpret_cast<const char*>(&SlabAlloc::streaming_header);
    out_2.write(data, sizeof SlabAlloc::streaming_header);

    // Because we need to include the total logical file size in the
    // top-array, we have to start by writing everything except the
    // top-array, and then finally compute and write a correct version
    // of the top-array. The free-space information of the group will
    // only be included if a non-zero version number is given as parameter,
    // indicating that versioning info is to be saved. This is used from
    // SharedGroup to compact the database by writing only the live data
    // into a separate file.
    size_t names_pos  = table_writer.write_names(out_2); // Throws
    size_t tables_pos = table_writer.write_tables(out_2); // Throws
    int top_size;
    Array top(Allocator::get_default());
    top.create(Array::type_HasRefs); // Throws
    // FIXME: We really need an alternative to Array::truncate() that is able to expand.
    // FIXME: Dangerous cast: unsigned -> signed
    top.add(names_pos); // Throws
    top.add(tables_pos); // Throws
    top.add(0); // Throws

    if (version_number) {
        Array free_list(Allocator::get_default());
        Array size_list(Allocator::get_default());
        Array version_list(Allocator::get_default());
        free_list.create(Array::type_Normal);
        size_list.create(Array::type_Normal);
        version_list.create(Array::type_Normal);
        size_t free_list_pos = free_list.write(out_2, /* recurse: */ false, /* persist: */ false);
        size_t size_list_pos = size_list.write(out_2, /* recurse: */ false, /* persist: */ false);
        size_t version_list_pos = version_list.write(out_2, /* recurse: */ false, /* persist: */ false);
        top.add(free_list_pos);
        top.add(size_list_pos);
        top.add(version_list_pos);
        top.add(1 + 2 * version_number);
        top_size = 7;
        free_list.destroy();
        size_list.destroy();
        version_list.destroy();
    }
    else {
        top_size = 3;
    }
    size_t top_pos = out_2.get_pos();

    // Produce a preliminary version of the top array whose
    // representation is guaranteed to be able to hold the final file
    // size
    size_t max_top_byte_size = Array::get_max_byte_size(top_size);
    uint64_t max_final_file_size = top_pos + max_top_byte_size;
    // FIXME: Dangerous cast: unsigned -> signed
    top.ensure_minimum_width(1 + 2*max_final_file_size); // Throws

    // Finalize the top array by adding the projected final file size
    // to it
    size_t top_byte_size = top.get_byte_size();
    size_t final_file_size = top_pos + top_byte_size;
    // FIXME: Dangerous cast: unsigned -> signed
    top.set(2, 1 + 2*final_file_size);

    // Write the top array
    bool recurse = false;
    top.write(out_2, recurse); // Throws
    REALM_ASSERT_3(out_2.get_pos(), ==, final_file_size);

    top.destroy(); // Shallow

    // encryption will pad the file to a multiple of the page, so ensure the
    // footer is aligned to the end of a page
    if (pad_for_encryption) {
#ifdef REALM_ENABLE_ENCRYPTION
        size_t unrounded_size = final_file_size + sizeof(SlabAlloc::StreamingFooter);
        size_t rounded_size = round_up_to_page_size(unrounded_size);
        if (rounded_size != unrounded_size) {
            std::unique_ptr<char[]> buffer(new char[rounded_size - unrounded_size]());
            out_2.write(buffer.get(), rounded_size - unrounded_size);
        }
#endif
    }

    // Write streaming footer
    SlabAlloc::StreamingFooter footer;
    footer.m_top_ref = top_pos;
    footer.m_magic_cookie = SlabAlloc::footer_magic_cookie;
    out_2.write(reinterpret_cast<const char*>(&footer), sizeof footer);
}


void Group::commit()
{
    if (!is_attached())
        throw LogicError(LogicError::detached_accessor);
    if (m_is_shared)
        throw LogicError(LogicError::wrong_group_state);
//     REALM_ASSERT_3(get_file_format(), == , default_file_format_version);

    GroupWriter out(*this); // Throws

    // Recursively write all changed arrays to the database file. We
    // postpone the commit until we are sure that no exceptions can be
    // thrown.
    ref_type top_ref = out.write_group(); // Throws

    // Since the group is persisiting in single-thread (unshared)
    // mode we have to make sure that the group stays valid after
    // commit

    // Mark all managed space (beyond the attached file) as free.
    m_alloc.reset_free_space_tracking(); // Throws

    size_t old_baseline = m_alloc.get_baseline();

    // Remap file if it has grown
    size_t new_file_size = out.get_file_size();
    if (new_file_size > old_baseline) {
        bool addr_changed = m_alloc.remap(new_file_size); // Throws
        // If the file was mapped to a new address, all array accessors must be
        // updated.
        if (addr_changed)
            old_baseline = 0;
    }

    out.commit(top_ref); // Throws

    // Recusively update refs in all active tables (columns, arrays..)
    update_refs(top_ref, old_baseline);
}


void Group::update_refs(ref_type top_ref, size_t old_baseline) REALM_NOEXCEPT
{
    // After Group::commit() we will always have free space tracking
    // info.
    REALM_ASSERT_3(m_top.size(), >=, 5);

    // Array nodes that are part of the previous version of the
    // database will not be overwritten by Group::commit(). This is
    // necessary for robustness in the face of abrupt termination of
    // the process. It also means that we can be sure that an array
    // remains unchanged across a commit if the new ref is equal to
    // the old ref and the ref is below the previous baseline.

    if (top_ref < old_baseline && m_top.get_ref() == top_ref)
        return;

    m_top.init_from_ref(top_ref);

    // Now we can update it's child arrays
    m_table_names.update_from_parent(old_baseline);

    // If m_tables has not been modfied we don't
    // need to update attached table accessors
    if (!m_tables.update_from_parent(old_baseline))
        return;

    // Update all attached table accessors including those attached to
    // subtables.
    typedef table_accessors::const_iterator iter;
    iter end = m_table_accessors.end();
    for (iter i = m_table_accessors.begin(); i != end; ++i) {
        typedef _impl::TableFriend tf;
        if (Table* table = *i)
            tf::update_from_parent(*table, old_baseline);
    }
}


bool Group::operator==(const Group& g) const
{
    size_t n = size();
    if (n != g.size())
        return false;
    for (size_t i = 0; i < n; ++i) {
        ConstTableRef table_1 = get_table(i); // Throws
        ConstTableRef table_2 = g.get_table(i); // Throws
        if (*table_1 != *table_2)
            return false;
    }
    return true;
}


void Group::to_string(std::ostream& out) const
{
    // Calculate widths
    size_t index_width = 4;
    size_t name_width = 10;
    size_t rows_width = 6;
    size_t count = size();
    for (size_t i = 0; i < count; ++i) {
        StringData name = get_table_name(i);
        if (name_width < name.size())
            name_width = name.size();

        ConstTableRef table = get_table(name);
        size_t row_count = table->size();
        if (rows_width < row_count) { // FIXME: should be the number of digits in row_count: floor(log10(row_count+1))
            rows_width = row_count;
        }
    }


    // Print header
    out << std::setw(int(index_width+1)) << std::left << " ";
    out << std::setw(int(name_width+1))  << std::left << "tables";
    out << std::setw(int(rows_width))    << std::left << "rows"    << std::endl;

    // Print tables
    for (size_t i = 0; i < count; ++i) {
        StringData name = get_table_name(i);
        ConstTableRef table = get_table(name);
        size_t row_count = table->size();

        out << std::setw(int(index_width)) << std::right << i           << " ";
        out << std::setw(int(name_width))  << std::left  << name.data() << " ";
        out << std::setw(int(rows_width))  << std::left  << row_count   << std::endl;
    }
}


void Group::mark_all_table_accessors() REALM_NOEXCEPT
{
    size_t num_tables = m_table_accessors.size();
    for (size_t table_ndx = 0; table_ndx != num_tables; ++table_ndx) {
        if (Table* table = m_table_accessors[table_ndx]) {
            typedef _impl::TableFriend tf;
            tf::recursive_mark(*table); // Also all subtable accessors
        }
    }
}


namespace {

class MarkDirtyUpdater: public _impl::TableFriend::AccessorUpdater {
public:
    void update(Table& table) override
    {
        typedef _impl::TableFriend tf;
        tf::mark(table);
    }

    void update_parent(Table& table) override
    {
        typedef _impl::TableFriend tf;
        tf::mark(table);
    }

    size_t m_col_ndx;
    DataType m_type;
};


class InsertColumnUpdater: public _impl::TableFriend::AccessorUpdater {
public:
    InsertColumnUpdater(size_t col_ndx):
        m_col_ndx(col_ndx)
    {
    }

    void update(Table& table) override
    {
        typedef _impl::TableFriend tf;
        tf::adj_insert_column(table, m_col_ndx); // Throws
        tf::mark_link_target_tables(table, m_col_ndx+1);
    }

    void update_parent(Table&) override
    {
    }

private:
    size_t m_col_ndx;
};


class EraseColumnUpdater: public _impl::TableFriend::AccessorUpdater {
public:
    EraseColumnUpdater(size_t col_ndx):
        m_col_ndx(col_ndx)
    {
    }

    void update(Table& table) override
    {
        typedef _impl::TableFriend tf;
        tf::adj_erase_column(table, m_col_ndx);
        tf::mark_link_target_tables(table, m_col_ndx);
    }

    void update_parent(Table&) override
    {
    }

private:
    size_t m_col_ndx;
};

} // anonymous namespace


// In general, this class cannot assume more than minimal accessor consistency
// (See AccessorConsistencyLevels., it can however assume that replication
// instruction arguments are meaningfull with respect to the current state of
// the accessor hierarchy. For example, a column index argument of `i` is known
// to refer to the `i`'th entry of Table::m_cols.
//
// FIXME: There is currently no checking on valid instruction arguments such as
// column index within bounds. Consider whether we can trust the contents of the
// transaction log enough to skip these checks.
class Group::TransactAdvancer {
public:
    TransactAdvancer(Group& group):
        m_group(group)
    {
    }

    bool insert_group_level_table(size_t table_ndx, size_t num_tables, StringData) REALM_NOEXCEPT
    {
        REALM_ASSERT_3(table_ndx, <=, num_tables);
        REALM_ASSERT(m_group.m_table_accessors.empty() ||
                       m_group.m_table_accessors.size() == num_tables);

        if (!m_group.m_table_accessors.empty()) {
            // for end-insertions, table_ndx will be equal to num_tables
            m_group.m_table_accessors.push_back(0); // Throws
            size_t last_ndx = num_tables;
            m_group.m_table_accessors[last_ndx] = m_group.m_table_accessors[table_ndx];
            m_group.m_table_accessors[table_ndx] = 0;
            if (Table* moved_table = m_group.m_table_accessors[last_ndx]) {
                typedef _impl::TableFriend tf;
                tf::mark(*moved_table);
                tf::mark_opposite_link_tables(*moved_table);
            }
        }

        return true;
    }

    bool erase_group_level_table(size_t table_ndx, size_t num_tables) REALM_NOEXCEPT
    {
        REALM_ASSERT_3(table_ndx, <, num_tables);
        REALM_ASSERT(m_group.m_table_accessors.empty() ||
                       m_group.m_table_accessors.size() == num_tables);

        if (!m_group.m_table_accessors.empty()) {
            // Link target tables do not need to be considered here, since all
            // columns will already have been removed at this point.
            if (Table* table = m_group.m_table_accessors[table_ndx]) {
                typedef _impl::TableFriend tf;
                tf::detach(*table);
                tf::unbind_ref(*table);
            }

            size_t last_ndx = num_tables - 1;
            if (table_ndx < last_ndx) {
                if (Table* moved_table = m_group.m_table_accessors[last_ndx]) {
                    typedef _impl::TableFriend tf;
                    tf::mark(*moved_table);
                    tf::mark_opposite_link_tables(*moved_table);
                }
                m_group.m_table_accessors[table_ndx] = m_group.m_table_accessors[last_ndx];
            }
            m_group.m_table_accessors.pop_back();
        }

        return true;
    }

    bool rename_group_level_table(size_t, StringData) REALM_NOEXCEPT
    {
        // No-op since table names are properties of the group, and the group
        // accessor is always refreshed
        return true;
    }

    bool select_table(size_t group_level_ndx, int levels, const size_t* path) REALM_NOEXCEPT
    {
        m_table.reset();
        if (group_level_ndx < m_group.m_table_accessors.size()) {
            if (Table* table = m_group.m_table_accessors[group_level_ndx]) {
                const size_t* path_begin = path;
                const size_t* path_end = path_begin + 2*levels;
                for (;;) {
                    typedef _impl::TableFriend tf;
                    tf::mark(*table);
                    if (path_begin == path_end) {
                        m_table.reset(table);
                        break;
                    }
                    size_t col_ndx = path_begin[0];
                    size_t row_ndx = path_begin[1];
                    table = tf::get_subtable_accessor(*table, col_ndx, row_ndx);
                    if (!table)
                        break;
                    path_begin += 2;
                }
            }
        }
        return true;
    }

    bool insert_empty_rows(size_t row_ndx, size_t num_rows_to_insert, size_t prior_num_rows,
                           bool unordered) REALM_NOEXCEPT
    {
        typedef _impl::TableFriend tf;
        if (m_table) {
            if (unordered) {
                // FIXME: Explain what the `num_rows_to_insert == 0` case is all
                // about (Thomas Goyne).
                if (num_rows_to_insert == 0) {
                    tf::mark_opposite_link_tables(*m_table);
                }
                else {
                    // Unordered insertion of multiple rows is not yet supported (and not
                    // yet needed).
                    REALM_ASSERT(num_rows_to_insert == 1);
                    size_t from_row_ndx = row_ndx;
                    size_t to_row_ndx = prior_num_rows;
                    tf::adj_acc_move_over(*m_table, from_row_ndx, to_row_ndx);
                }
            }
            else {
                tf::adj_acc_insert_rows(*m_table, row_ndx, num_rows_to_insert);
            }
        }
        return true;
    }

    bool erase_rows(size_t row_ndx, size_t num_rows_to_erase, size_t prior_num_rows,
                    bool unordered) REALM_NOEXCEPT
    {
        if (unordered) {
            // Unordered removal of multiple rows is not yet supported (and not
            // yet needed).
            REALM_ASSERT_3(num_rows_to_erase, ==, 1);
            typedef _impl::TableFriend tf;
            if (m_table) {
                size_t prior_last_row_ndx = prior_num_rows - 1;
                tf::adj_acc_move_over(*m_table, prior_last_row_ndx, row_ndx);
            }
        }
        else {
            typedef _impl::TableFriend tf;
            if (m_table) {
                for (size_t i = 0; i < num_rows_to_erase; ++i)
                    tf::adj_acc_erase_row(*m_table, row_ndx + num_rows_to_erase - 1 - i);
            }
        }
        return true;
    }

    bool clear_table() REALM_NOEXCEPT
    {
        typedef _impl::TableFriend tf;
        if (m_table)
            tf::adj_acc_clear_root_table(*m_table);
        return true;
    }

    bool insert_int(size_t col_ndx, size_t row_ndx, size_t tbl_sz, int_fast64_t) REALM_NOEXCEPT
    {
        if (col_ndx == 0)
            insert_empty_rows(row_ndx, 1, tbl_sz, false);
        return true;
    }

    bool insert_bool(size_t col_ndx, size_t row_ndx, size_t tbl_sz, bool) REALM_NOEXCEPT
    {
        if (col_ndx == 0)
            insert_empty_rows(row_ndx, 1, tbl_sz, false);
        return true;
    }

    bool insert_float(size_t col_ndx, size_t row_ndx, size_t tbl_sz, float) REALM_NOEXCEPT
    {
        if (col_ndx == 0)
            insert_empty_rows(row_ndx, 1, tbl_sz, false);
        return true;
    }

    bool insert_double(size_t col_ndx, size_t row_ndx, size_t tbl_sz, double) REALM_NOEXCEPT
    {
        if (col_ndx == 0)
            insert_empty_rows(row_ndx, 1, tbl_sz, false);
        return true;
    }

    bool insert_string(size_t col_ndx, size_t row_ndx, size_t tbl_sz, StringData) REALM_NOEXCEPT
    {
        if (col_ndx == 0)
            insert_empty_rows(row_ndx, 1, tbl_sz, false);
        return true;
    }

    bool insert_binary(size_t col_ndx, size_t row_ndx, size_t tbl_sz, BinaryData) REALM_NOEXCEPT
    {
        if (col_ndx == 0)
            insert_empty_rows(row_ndx, 1, tbl_sz, false);
        return true;
    }

    bool insert_date_time(size_t col_ndx, size_t row_ndx, size_t tbl_sz, DateTime) REALM_NOEXCEPT
    {
        if (col_ndx == 0)
            insert_empty_rows(row_ndx, 1, tbl_sz, false);
        return true;
    }

    bool insert_table(size_t col_ndx, size_t row_ndx, size_t tbl_sz) REALM_NOEXCEPT
    {
        if (col_ndx == 0)
            insert_empty_rows(row_ndx, 1, tbl_sz, false);
        return true;
    }

    bool insert_mixed(size_t col_ndx, size_t row_ndx, size_t tbl_sz, const Mixed&) REALM_NOEXCEPT
    {
        if (col_ndx == 0)
            insert_empty_rows(row_ndx, 1, tbl_sz, false);
        return true;
    }

    bool insert_link(size_t col_ndx, size_t row_ndx, size_t tbl_sz, size_t) REALM_NOEXCEPT
    {
        // The marking dirty of the target table is handled by
        // insert_empty_rows() regardless of whether the link column is the
        // first column or not.
        if (col_ndx == 0)
            insert_empty_rows(row_ndx, 1, tbl_sz, false);
       return true;
    }

    bool insert_link_list(size_t col_ndx, size_t row_ndx, size_t tbl_sz) REALM_NOEXCEPT
    {
        if (col_ndx == 0)
            insert_empty_rows(row_ndx, 1, tbl_sz, false);
        return true;
    }

    bool row_insert_complete() REALM_NOEXCEPT
    {
        return true; // No-op
    }

    bool set_int(size_t, size_t, int_fast64_t) REALM_NOEXCEPT
    {
        return true; // No-op
    }

    bool set_bool(size_t, size_t, bool) REALM_NOEXCEPT
    {
        return true; // No-op
    }

    bool set_float(size_t, size_t, float) REALM_NOEXCEPT
    {
        return true; // No-op
    }

    bool set_double(size_t, size_t, double) REALM_NOEXCEPT
    {
        return true; // No-op
    }

    bool set_string(size_t, size_t, StringData) REALM_NOEXCEPT
    {
        return true; // No-op
    }

    bool set_binary(size_t, size_t, BinaryData) REALM_NOEXCEPT
    {
        return true; // No-op
    }

    bool set_date_time(size_t, size_t, DateTime) REALM_NOEXCEPT
    {
        return true; // No-op
    }

    bool set_table(size_t col_ndx, size_t row_ndx) REALM_NOEXCEPT
    {
        if (m_table) {
            typedef _impl::TableFriend tf;
            if (Table* subtab = tf::get_subtable_accessor(*m_table, col_ndx, row_ndx)) {
                tf::mark(*subtab);
                tf::adj_acc_clear_nonroot_table(*subtab);
            }
        }
        return true;
    }

    bool set_mixed(size_t col_ndx, size_t row_ndx, const Mixed&) REALM_NOEXCEPT
    {
        typedef _impl::TableFriend tf;
        if (m_table)
            tf::discard_subtable_accessor(*m_table, col_ndx, row_ndx);
        return true;
    }

    bool set_null(size_t, size_t) REALM_NOEXCEPT
    {
        return true; // No-op
    }

    bool set_link(size_t col_ndx, size_t, size_t) REALM_NOEXCEPT
    {
        // When links are changed, the link-target table is also affected and
        // its accessor must therefore be marked dirty too. Indeed, when it
        // exists, the link-target table accessor must be marked dirty
        // regardless of whether an accessor exists for the origin table (i.e.,
        // regardless of whether `m_table` is null or not.) This would seem to
        // pose a problem, because there is no easy way to identify the
        // link-target table when there is no accessor for the origin
        // table. Fortunately, due to the fact that back-link column accessors
        // refer to the origin table accessor (and vice versa), it follows that
        // the link-target table accessor exists if, and only if the origin
        // table accessor exists.
        //
        // get_link_target_table_accessor() will return null if the
        // m_table->m_cols[col_ndx] is null, but this can happen only when the
        // column was inserted earlier during this transaction advance, and in
        // that case, we have already marked the target table accesor dirty.

        typedef _impl::TableFriend tf;
        if (m_table) {
            if (Table* target = tf::get_link_target_table_accessor(*m_table, col_ndx))
                tf::mark(*target);
        }
        return true;
    }

    bool optimize_table() REALM_NOEXCEPT
    {
        return true; // No-op
    }

    bool select_descriptor(int levels, const size_t* path)
    {
        m_desc.reset();
        if (m_table) {
            REALM_ASSERT(!m_table->has_shared_type());
            typedef _impl::TableFriend tf;
            Descriptor* desc = tf::get_root_table_desc_accessor(*m_table);
            int i = 0;
            while (desc) {
                if (i >= levels) {
                    m_desc.reset(desc);
                    break;
                }
                typedef _impl::DescriptorFriend df;
                size_t col_ndx = path[i];
                desc = df::get_subdesc_accessor(*desc, col_ndx);
                ++i;
            }
            m_desc_path_begin = path;
            m_desc_path_end = path + levels;
            MarkDirtyUpdater updater;
            tf::update_accessors(*m_table, m_desc_path_begin, m_desc_path_end, updater);
        }
        return true;
    }

    bool insert_column(size_t col_ndx, DataType, StringData, bool nullable)
    {
        static_cast<void>(nullable);
        if (m_table) {
            typedef _impl::TableFriend tf;
            InsertColumnUpdater updater(col_ndx);
            tf::update_accessors(*m_table, m_desc_path_begin, m_desc_path_end, updater);
        }
        typedef _impl::DescriptorFriend df;
        if (m_desc)
            df::adj_insert_column(*m_desc, col_ndx);
        return true;
    }

    bool insert_link_column(size_t col_ndx, DataType, StringData, size_t link_target_table_ndx, size_t)
    {
        if (m_table) {
            typedef _impl::TableFriend tf;
            InsertColumnUpdater updater(col_ndx);
            tf::update_accessors(*m_table, m_desc_path_begin, m_desc_path_end, updater);

            // See comments on link handling in TransactAdvancer::set_link().
            TableRef target = m_group.get_table(link_target_table_ndx); // Throws
            tf::adj_add_column(*target); // Throws
            tf::mark(*target);
        }
        typedef _impl::DescriptorFriend df;
        if (m_desc)
            df::adj_insert_column(*m_desc, col_ndx);
        return true;
    }

    bool erase_column(size_t col_ndx)
    {
        if (m_table) {
            typedef _impl::TableFriend tf;
            EraseColumnUpdater updater(col_ndx);
            tf::update_accessors(*m_table, m_desc_path_begin, m_desc_path_end, updater);
        }
        typedef _impl::DescriptorFriend df;
        if (m_desc)
            df::adj_erase_column(*m_desc, col_ndx);
        return true;
    }

    bool erase_link_column(size_t col_ndx, size_t link_target_table_ndx, size_t backlink_col_ndx)
    {
        if (m_table) {
            typedef _impl::TableFriend tf;

            // For link columns we need to handle the backlink column first in
            // case the target table is the same as the origin table (because
            // the backlink column occurs after regular columns.) Also see
            // comments on link handling in TransactAdvancer::set_link().
            TableRef target = m_group.get_table(link_target_table_ndx); // Throws
            tf::adj_erase_column(*target, backlink_col_ndx); // Throws
            tf::mark(*target);

            EraseColumnUpdater updater(col_ndx);
            tf::update_accessors(*m_table, m_desc_path_begin, m_desc_path_end, updater);
        }
        typedef _impl::DescriptorFriend df;
        if (m_desc)
            df::adj_erase_column(*m_desc, col_ndx);
        return true;
    }

    bool rename_column(size_t, StringData) REALM_NOEXCEPT
    {
        return true; // No-op
    }

    bool add_search_index(size_t) REALM_NOEXCEPT
    {
        return true; // No-op
    }

    bool remove_search_index(size_t) REALM_NOEXCEPT
    {
        return true; // No-op
    }

    bool add_primary_key(size_t) REALM_NOEXCEPT
    {
        return true; // No-op
    }

    bool remove_primary_key() REALM_NOEXCEPT
    {
        return true; // No-op
    }

    bool set_link_type(size_t, LinkType) REALM_NOEXCEPT
    {
        return true; // No-op
    }

    bool select_link_list(size_t col_ndx, size_t) REALM_NOEXCEPT
    {
        // See comments on link handling in TransactAdvancer::set_link().
        typedef _impl::TableFriend tf;
        if (m_table) {
            if (Table* target = tf::get_link_target_table_accessor(*m_table, col_ndx))
                tf::mark(*target);
        }
        return true; // No-op
    }

    bool link_list_set(size_t, size_t) REALM_NOEXCEPT
    {
        return true; // No-op
    }

    bool link_list_insert(size_t, size_t) REALM_NOEXCEPT
    {
        return true; // No-op
    }

    bool link_list_move(size_t, size_t) REALM_NOEXCEPT
    {
        return true; // No-op
    }

    bool link_list_swap(size_t, size_t) REALM_NOEXCEPT
    {
        return true; // No-op
    }

    bool link_list_erase(size_t) REALM_NOEXCEPT
    {
        return true; // No-op
    }

    bool link_list_clear(size_t) REALM_NOEXCEPT
    {
        return true; // No-op
    }

    bool nullify_link(size_t, size_t)
    {
        return true; // No-op
    }

    bool link_list_nullify(size_t)
    {
        return true; // No-op
    }

private:
    Group& m_group;
    TableRef m_table;
    DescriptorRef m_desc;
    const size_t* m_desc_path_begin;
    const size_t* m_desc_path_end;
};

void Group::refresh_dirty_accessors()
{
    m_top.get_alloc().bump_global_version();

    // Refresh all remaining dirty table accessors
    size_t num_tables = m_table_accessors.size();
    for (size_t table_ndx = 0; table_ndx != num_tables; ++table_ndx) {
        if (Table* table = m_table_accessors[table_ndx]) {
            typedef _impl::TableFriend tf;
            tf::set_ndx_in_parent(*table, table_ndx);
            if (tf::is_marked(*table)) {
                tf::refresh_accessor_tree(*table); // Throws
                bool bump_global = false;
                tf::bump_version(*table, bump_global);
            }
        }
    }
}


void Group::advance_transact(ref_type new_top_ref, size_t new_file_size,
                             _impl::NoCopyInputStream& in)
{
    REALM_ASSERT(is_attached());

    // Exception safety: If this function throws, the group accessor and all of
    // its subordinate accessors are left in a state that may not be fully
    // consistent. Only minimal consistency is guaranteed (see
    // AccessorConsistencyLevels). In this case, the application is required to
    // either destroy the Group object, forcing all subordinate accessors to
    // become detached, or take some other equivalent action that involves a
    // call to Group::detach(), such as terminating the transaction in progress.
    // such actions will also lead to the detachment of all subordinate
    // accessors. Until then it is an error, and unsafe if the application
    // attempts to access the group one of its subordinate accessors.
    //
    //
    // The purpose of this function is to refresh all attached accessors after
    // the underlying node structure has undergone arbitrary change, such as
    // when a read transaction has been advanced to a later snapshot of the
    // database.
    //
    // Initially, when this function is invoked, we cannot assume any
    // correspondance between the accessor state and the underlying node
    // structure. We can assume that the hierarchy is in a state of minimal
    // consistency, and that it can be brought to a state of structural
    // correspondace using information in the transaction logs. When structural
    // correspondace is achieved, we can reliably refresh the accessor hierarchy
    // (Table::refresh_accessor_tree()) to bring it back to a fully concsistent
    // state. See AccessorConsistencyLevels.
    //
    // Much of the information in the transaction logs is not used in this
    // process, because the changes have already been applied to the underlying
    // node structure. All we need to do here is to bring the accessors back
    // into a state where they correctly reflect the underlying structure (or
    // detach them if the underlying object has been removed.)
    //
    // The consequences of the changes in the transaction logs can be divided
    // into two types; those that need to be applied to the accessors
    // immediately (Table::adj_insert_column()), and those that can be "lumped
    // together" and deduced during a final accessor refresh operation
    // (Table::refresh_accessor_tree()).
    //
    // Most transaction log instructions have consequences of both types. For
    // example, when an "insert column" instruction is seen, we must immediately
    // shift the positions of all existing columns accessors after the point of
    // insertion. For practical reasons, and for efficiency, we will just insert
    // a null pointer into `Table::m_cols` at this time, and then postpone the
    // creation of the column accessor to the final per-table accessor refresh
    // operation.
    //
    // The final per-table refresh operation visits each table accessor
    // recursively starting from the roots (group-level tables). It relies on
    // the the per-table accessor dirty flags (Table::m_dirty) to prune the
    // traversal to the set of accessors that were touched by the changes in the
    // transaction logs.

    _impl::TransactLogParser parser; // Throws
    TransactAdvancer advancer(*this);
    parser.parse(in, advancer); // Throws

    // Make all dynamically allocated memory (space beyond the attached file) as
    // available free-space.
    reset_free_space_tracking(); // Throws

    // Update memory mapping if database file has grown
    if (new_file_size > m_alloc.get_baseline()) {
        bool addr_changed = m_alloc.remap(new_file_size); // Throws
        // If the file was mapped to a new address, all array accessors must be
        // updated.
        if (addr_changed)
            mark_all_table_accessors();
    }

    m_top.detach(); // Soft detach
    attach(new_top_ref); // Throws
    refresh_dirty_accessors(); // Throws
}


#ifdef REALM_DEBUG

namespace {

class MemUsageVerifier: public Array::MemUsageHandler {
public:
    MemUsageVerifier(ref_type ref_begin, ref_type immutable_ref_end, ref_type mutable_ref_end, ref_type baseline):
        m_ref_begin(ref_begin),
        m_immutable_ref_end(immutable_ref_end),
        m_mutable_ref_end(mutable_ref_end),
        m_baseline(baseline)
    {
    }
    void add_immutable(ref_type ref, size_t size)
    {
        REALM_ASSERT_3(ref % 8, ==, 0); // 8-byte alignment
        REALM_ASSERT_3(size % 8, ==, 0); // 8-byte alignment
        REALM_ASSERT_3(size, >, 0);
        REALM_ASSERT_3(ref, >=, m_ref_begin);
        REALM_ASSERT_3(size, <=, m_immutable_ref_end - ref);
        Chunk chunk;
        chunk.ref  = ref;
        chunk.size = size;
        m_chunks.push_back(chunk);
    }
    void add_mutable(ref_type ref, size_t size)
    {
        REALM_ASSERT_3(ref % 8, ==, 0); // 8-byte alignment
        REALM_ASSERT_3(size % 8, ==, 0); // 8-byte alignment
        REALM_ASSERT_3(size, >, 0);
        REALM_ASSERT_3(ref, >=, m_immutable_ref_end);
        REALM_ASSERT_3(size, <=, m_mutable_ref_end - ref);
        Chunk chunk;
        chunk.ref  = ref;
        chunk.size = size;
        m_chunks.push_back(chunk);
    }
    void add(ref_type ref, size_t size)
    {
        REALM_ASSERT_3(ref % 8, ==, 0); // 8-byte alignment
        REALM_ASSERT_3(size % 8, ==, 0); // 8-byte alignment
        REALM_ASSERT_3(size, >, 0);
        REALM_ASSERT_3(ref, >=, m_ref_begin);
        REALM_ASSERT(size <= (ref < m_baseline ? m_immutable_ref_end : m_mutable_ref_end) - ref);
        Chunk chunk;
        chunk.ref  = ref;
        chunk.size = size;
        m_chunks.push_back(chunk);
    }
    void add(const MemUsageVerifier& verifier)
    {
        m_chunks.insert(m_chunks.end(), verifier.m_chunks.begin(), verifier.m_chunks.end());
    }
    void handle(ref_type ref, size_t allocated, size_t) override
    {
        add(ref, allocated);
    }
    void canonicalize()
    {
        // Sort the chunks in order of increasing ref, then merge adjacent
        // chunks while checking that there is no overlap
        typedef std::vector<Chunk>::iterator iter;
        iter i_1 = m_chunks.begin(), end = m_chunks.end();
        iter i_2 = i_1;
        sort(i_1, end);
        if (i_1 != end) {
            while (++i_2 != end) {
                ref_type prev_ref_end = i_1->ref + i_1->size;
                REALM_ASSERT_3(prev_ref_end, <=, i_2->ref);
                if (i_2->ref == prev_ref_end) {
                    i_1->size += i_2->size; // Merge
                }
                else {
                    *++i_1 = *i_2;
                }
            }
            m_chunks.erase(i_1 + 1, end);
        }
    }
    void clear()
    {
        m_chunks.clear();
    }
    void check_total_coverage()
    {
        REALM_ASSERT_3(m_chunks.size(), ==, 1);
        REALM_ASSERT_3(m_chunks.front().ref, ==, m_ref_begin);
        REALM_ASSERT_3(m_chunks.front().size, ==, m_mutable_ref_end - m_ref_begin);
    }
private:
    struct Chunk {
        ref_type ref;
        size_t size;
        bool operator<(const Chunk& c) const
        {
            return ref < c.ref;
        }
    };
    std::vector<Chunk> m_chunks;
    ref_type m_ref_begin, m_immutable_ref_end, m_mutable_ref_end, m_baseline;
};

} // anonymous namespace

void Group::Verify() const
{
    REALM_ASSERT(is_attached());

    m_alloc.Verify();

    // Verify tables
    {
        size_t n = m_tables.size();
        for (size_t i = 0; i != n; ++i) {
            ConstTableRef table = get_table(i);
            REALM_ASSERT_3(table->get_index_in_group(), ==, i);
            table->Verify();
        }
    }

    size_t logical_file_size = to_size_t(m_top.get(2) / 2);
    size_t ref_begin = sizeof (SlabAlloc::Header);
    ref_type immutable_ref_end = logical_file_size;
    ref_type mutable_ref_end = m_alloc.get_total_size();
    ref_type baseline = m_alloc.get_baseline();

    // Check the concistency of the allocation of used memory
    MemUsageVerifier mem_usage_1(ref_begin, immutable_ref_end, mutable_ref_end, baseline);
    m_top.report_memory_usage(mem_usage_1);
    mem_usage_1.canonicalize();

    // Check concistency of the allocation of the immutable memory that was
    // marked as free before the file was opened.
    MemUsageVerifier mem_usage_2(ref_begin, immutable_ref_end, mutable_ref_end, baseline);
    {
        REALM_ASSERT(m_top.size() == 3 || m_top.size() == 5 || m_top.size() == 7);
        Allocator& alloc = m_top.get_alloc();
        ArrayInteger pos(alloc), len(alloc), ver(alloc);
        size_t pos_ndx = 3, len_ndx = 4, ver_ndx = 5;
        pos.set_parent(const_cast<Array*>(&m_top), pos_ndx);
        len.set_parent(const_cast<Array*>(&m_top), len_ndx);
        ver.set_parent(const_cast<Array*>(&m_top), ver_ndx);
        if (m_top.size() > pos_ndx) {
            if (ref_type ref = m_top.get_as_ref(pos_ndx))
                pos.init_from_ref(ref);
        }
        if (m_top.size() > len_ndx) {
            if (ref_type ref = m_top.get_as_ref(len_ndx))
                len.init_from_ref(ref);
        }
        if (m_top.size() > ver_ndx) {
            if (ref_type ref = m_top.get_as_ref(ver_ndx))
                ver.init_from_ref(ref);
        }
        REALM_ASSERT(pos.is_attached() == len.is_attached());
        REALM_ASSERT(pos.is_attached() || !ver.is_attached()); // pos.is_attached() <== ver.is_attached()
        if (pos.is_attached()) {
            size_t n = pos.size();
            REALM_ASSERT_3(n, ==, len.size());
            if (ver.is_attached())
                REALM_ASSERT_3(n, ==, ver.size());
            for (size_t i = 0; i != n; ++i) {
                ref_type ref  = to_ref(pos.get(i));
                size_t size = to_size_t(len.get(i));
                mem_usage_2.add_immutable(ref, size);
            }
            mem_usage_2.canonicalize();
            mem_usage_1.add(mem_usage_2);
            mem_usage_1.canonicalize();
            mem_usage_2.clear();
        }
    }

    // Check the concistency of the allocation of the immutable memory that has
    // been marked as free after the file was opened
    {
        typedef SlabAlloc::chunks::const_iterator iter;
        iter end = m_alloc.m_free_read_only.end();
        for (iter i = m_alloc.m_free_read_only.begin(); i != end; ++i)
            mem_usage_2.add_immutable(i->ref, i->size);
    }
    mem_usage_2.canonicalize();
    mem_usage_1.add(mem_usage_2);
    mem_usage_1.canonicalize();
    mem_usage_2.clear();

    // Check the concistency of the allocation of the mutable memory that has
    // been marked as free
    {
        typedef SlabAlloc::chunks::const_iterator iter;
        iter end = m_alloc.m_free_space.end();
        for (iter i = m_alloc.m_free_space.begin(); i != end; ++i)
            mem_usage_2.add_mutable(i->ref, i->size);
    }
    mem_usage_2.canonicalize();
    mem_usage_1.add(mem_usage_2);
    mem_usage_1.canonicalize();
    mem_usage_2.clear();

    // Due to a current problem with the baseline not reflecting the logical
    // file size, but the physical file size, there is a potential gap of
    // unusable ref-space between the logical file size and the baseline. We
    // need to take that into account here.
    REALM_ASSERT_3(immutable_ref_end, <=, baseline);
    if (immutable_ref_end < baseline) {
        ref_type ref = immutable_ref_end;
        size_t size = baseline - immutable_ref_end;
        mem_usage_1.add_mutable(ref, size);
        mem_usage_1.canonicalize();
    }

    // At this point we have accounted for all memory managed by the slab
    // allocator
    mem_usage_1.check_total_coverage();
}


MemStats Group::stats()
{
    MemStats stats;
    m_top.stats(stats);

    return stats;
}


void Group::print() const
{
    m_alloc.print();
}


void Group::print_free() const
{
    Allocator& alloc = m_top.get_alloc();
    ArrayInteger pos(alloc), len(alloc), ver(alloc);
    size_t pos_ndx = 3, len_ndx = 4, ver_ndx = 5;
    pos.set_parent(const_cast<Array*>(&m_top), pos_ndx);
    len.set_parent(const_cast<Array*>(&m_top), len_ndx);
    ver.set_parent(const_cast<Array*>(&m_top), ver_ndx);
    if (m_top.size() > pos_ndx) {
        if (ref_type ref = m_top.get_as_ref(pos_ndx))
            pos.init_from_ref(ref);
    }
    if (m_top.size() > len_ndx) {
        if (ref_type ref = m_top.get_as_ref(len_ndx))
            len.init_from_ref(ref);
    }
    if (m_top.size() > ver_ndx) {
        if (ref_type ref = m_top.get_as_ref(ver_ndx))
            ver.init_from_ref(ref);
    }

    if (!pos.is_attached()) {
        std::cout << "none\n";
        return;
    }
    bool has_versions = ver.is_attached();

    size_t n = pos.size();
    for (size_t i = 0; i != n; ++i) {
        size_t offset = to_size_t(pos[i]);
        size_t size   = to_size_t(len[i]);
        std::cout << i << ": " << offset << " " << size;

        if (has_versions) {
            size_t version = to_size_t(ver[i]);
            std::cout << " " << version;
        }
        std::cout << "\n";
    }
    std::cout << "\n";
}


void Group::to_dot(std::ostream& out) const
{
    out << "digraph G {" << std::endl;

    out << "subgraph cluster_group {" << std::endl;
    out << " label = \"Group\";" << std::endl;

    m_top.to_dot(out, "group_top");
    m_table_names.to_dot(out, "table_names");
    m_tables.to_dot(out, "tables");

    // Tables
    for (size_t i = 0; i < m_tables.size(); ++i) {
        ConstTableRef table = get_table(i);
        StringData name = get_table_name(i);
        table->to_dot(out, name);
    }

    out << "}" << std::endl;
    out << "}" << std::endl;
}


void Group::to_dot() const
{
    to_dot(std::cerr);
}


void Group::to_dot(const char* file_path) const
{
    std::ofstream out(file_path);
    to_dot(out);
}

std::pair<ref_type, size_t> Group::get_to_dot_parent(size_t ndx_in_parent) const
{
    return std::make_pair(m_tables.get_ref(), ndx_in_parent);
}

#endif // REALM_DEBUG<|MERGE_RESOLUTION|>--- conflicted
+++ resolved
@@ -45,10 +45,6 @@
         table->upgrade_file_format();
     }
 
-<<<<<<< HEAD
-=======
-    m_alloc.set_file_format(default_file_format_version);
->>>>>>> f63d22f3
 #endif
 }
 
